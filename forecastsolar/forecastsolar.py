--- conflicted
+++ resolved
@@ -24,17 +24,13 @@
         t0 = time.time()
         dt = t0-self.last_update
         if dt > self.seconds_between_updates:
-<<<<<<< HEAD
-            if self.last_update > 0 and self.delay_evaluation_by_seconds > 0:
-                sleeptime = random.randrange(0, self.delay_evaluation_by_seconds, 1)
-                logger.debug(
-                    '[FCSolar] Waiting for %d seconds before requesting new data',
-                    sleeptime)
-                time.sleep(sleeptime)
-            self.get_raw_forecast()
-            self.last_update = t0
-=======
             try:
+                if self.last_update > 0 and self.delay_evaluation_by_seconds > 0:
+                    sleeptime = random.randrange(0, self.delay_evaluation_by_seconds, 1)
+                    logger.debug(
+                        '[FCSolar] Waiting for %d seconds before requesting new data',
+                        sleeptime)
+                    time.sleep(sleeptime)
                 self.get_raw_forecast()
                 self.last_update = t0
             except Exception as e:
@@ -43,7 +39,6 @@
                 logger.error('[FCSolar] Error getting forecast: %s', e)
                 logger.warning('[FCSolar] Using cached values')
                 got_error = True
->>>>>>> c672f710
         prediction = {}
         for hour in range(48+1):
             prediction[hour] = 0
