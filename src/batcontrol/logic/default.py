import logging
import datetime
import numpy as np
from typing import Optional

from .logic_interface import LogicInterface
from .logic_interface import CalculationParameters, CalculationInput
from .logic_interface import CalculationOutput, InverterControlSettings
from .common import CommonLogic

logger = logging.getLogger(__name__)

class DefaultLogic(LogicInterface):
    """ Default logic class for Batcontrol. """

    def __init__(self, timezone: datetime.timezone = datetime.timezone.utc):
        self.calculation_parameters = None
        self.calculation_output = None
        self.inverter_control_settings = None
        self.round_price_digits = 4  # Default rounding for prices
        self.soften_price_difference_on_charging = False
        self.soften_price_difference_on_charging_factor = 5.0  # Default factor
        self.timezone = timezone
        self.common = CommonLogic.get_instance()

    def set_round_price_digits(self, digits: int):
        """ Set the number of digits to round prices to """
        self.round_price_digits = digits

    def set_soften_price_difference_on_charging(self, soften: bool, factor: float = 5):
        """ Set if the price difference should be softened on charging """
        self.soften_price_difference_on_charging = soften
        self.soften_price_difference_on_charging_factor = factor

    def set_calculation_parameters(self, parameters: CalculationParameters):
        """ Set the calculation parameters for the logic """
        self.calculation_parameters = parameters
        self.common.max_capacity= parameters.max_capacity

    def set_timezone(self, timezone: datetime.timezone):
        """ Set the timezone for the logic calculations """
        self.timezone = timezone

    def calculate(self, input_data: CalculationInput, calc_timestamp: Optional[datetime.datetime] = None) -> bool:
        """ Calculate the inverter control settings based on the input data """

        logger.debug("Calculating inverter control settings...")

        if calc_timestamp is None:
            calc_timestamp = datetime.datetime.now().astimezone(self.timezone)

        self.calculation_output = CalculationOutput(
            reserved_energy=0.0,
            required_recharge_energy=0.0,
            min_dynamic_price_difference=0.0
       )

        self.inverter_control_settings = self.calculate_inverter_mode(
            input_data,
            calc_timestamp
        )
        return True

    def get_calculation_output(self) -> CalculationOutput:
        """ Get the calculation output from the last calculation """
        return self.calculation_output

    def get_inverter_control_settings(self) -> InverterControlSettings:
        """ Get the inverter control settings from the last calculation """
        return self.inverter_control_settings

    def calculate_inverter_mode(self, calc_input: CalculationInput,
                                calc_timestamp: Optional[datetime.datetime] = None) -> InverterControlSettings:
        """ Main control logic for battery control """
        # default settings
        inverter_control_settings = InverterControlSettings(
            allow_discharge=False,
            charge_from_grid=False,
            charge_rate=0,
            limit_battery_charge_rate=-1
        )

        if self.calculation_output is None:
            logger.error("Calculation output is not set. Please call calculate() first.")
            raise ValueError("Calculation output is not set. Please call calculate() first.")

        net_consumption = calc_input.consumption - calc_input.production
        prices = calc_input.prices

        if calc_timestamp is None:
            calc_timestamp = datetime.datetime.now().astimezone(self.timezone)

        # ensure availability of data
        max_hour = min(len(net_consumption), len(prices))

        if self.__is_discharge_allowed(calc_input, net_consumption, prices, calc_timestamp):
            inverter_control_settings.allow_discharge = True
            inverter_control_settings.limit_battery_charge_rate = -1 # no limit

            return inverter_control_settings
        else:  # discharge not allowed
            logger.debug('Discharging is NOT allowed')
            inverter_control_settings.allow_discharge = False
            charging_limit_percent = self.calculation_parameters.max_charging_from_grid_limit * 100
            charge_limit_capacity = self.common.max_capacity * \
                self.calculation_parameters.max_charging_from_grid_limit
            is_charging_possible = calc_input.stored_energy < charge_limit_capacity

            # Defaults to 0, only calculate if charging is possible
            required_recharge_energy = 0

            logger.debug('Charging allowed: %s', is_charging_possible)
            if is_charging_possible:
                logger.debug('Charging is allowed, because SOC is below %.0f%%',
                             charging_limit_percent
                             )
                required_recharge_energy = self.__get_required_recharge_energy(
                    calc_input,
                    net_consumption[:max_hour],
                    prices
                )
            else:
                logger.debug('Charging is NOT allowed, because SOC is above %.0f%%',
                             charging_limit_percent
                             )

            if required_recharge_energy > 0:
                allowed_charging_energy = charge_limit_capacity - calc_input.stored_energy
                if required_recharge_energy > allowed_charging_energy:
                    required_recharge_energy = allowed_charging_energy
                    logger.debug(
                        'Required recharge energy limited by max. charging limit to %0.1f Wh',
                        required_recharge_energy
                    )
                logger.info(
                    'Get additional energy via grid: %0.1f Wh',
                    required_recharge_energy
                )
            elif required_recharge_energy == 0 and is_charging_possible:
                logger.debug(
                    'No additional energy required or possible price found.')

            # charge if battery capacity available and more stored energy is required
            if is_charging_possible and required_recharge_energy > 0:
                remaining_time = (
                    60-calc_timestamp.minute)/60
                charge_rate = required_recharge_energy/remaining_time

                charge_rate = self.common.calculate_charge_rate(charge_rate)

                #self.force_charge(charge_rate)
                inverter_control_settings.charge_from_grid = True
                inverter_control_settings.charge_rate = charge_rate
            else:
                # keep current charge level. recharge if solar surplus available
                inverter_control_settings.allow_discharge = False
        #
        return inverter_control_settings

    def __is_discharge_allowed(self, calc_input: CalculationInput,
                                    net_consumption: np.ndarray,
                                    prices: dict,
                                    calc_timestamp: Optional[datetime.datetime] = None) -> bool:
        """ Evaluate if the battery is allowed to discharge

            - Check if battery is above always_allow_discharge_limit
            - Calculate required energy to shift toward high price hours
            - Check if discharge is blocked by external source

            return: bool
        """
        if calc_timestamp is None:
            calc_timestamp = datetime.datetime.now().astimezone(self.timezone)

        if self.common.is_discharge_always_allowed_capacity(calc_input.stored_energy):
            logger.info(
                "[Rule] Discharge allowed due to always_allow_discharge_limit")
            return True

        current_price = prices[0]

        min_dynamic_price_difference = self.__calculate_min_dynamic_price_difference(
            current_price)

        self.calculation_output.min_dynamic_price_difference = min_dynamic_price_difference

        max_hour = len(net_consumption)
        # relevant time range : until next recharge possibility
        for h in range(1, max_hour):
            future_price = prices[h]
            if future_price <= current_price-min_dynamic_price_difference:
                max_hour = h
                logger.debug(
                    "[Rule] Recharge possible in %d hours, limiting evaluation window.",
                    h)
                logger.debug(
                    "[Rule] Future price: %.3f < Current price: %.3f - dyn_price_diff. %.3f ",
                    future_price,
                    current_price,
                    min_dynamic_price_difference
                )
                break
        dt = datetime.timedelta(hours=max_hour-1)
        t0 = calc_timestamp
        t1 = t0+dt
        last_hour = t1.astimezone(self.timezone).strftime("%H:59")

        logger.debug(
            'Evaluating next %d hours until %s',
            max_hour,
            last_hour
        )
        # distribute remaining energy
        consumption = np.array(net_consumption)
        consumption[consumption < 0] = 0

        production = -np.array(net_consumption)
        production[production < 0] = 0

        # get hours with higher price
        higher_price_hours = []
        for h in range(max_hour):
            future_price = prices[h]
            # !!! different formula compared to detect relevant hours
            if future_price > current_price:
                higher_price_hours.append(h)

        higher_price_hours.sort()
        higher_price_hours.reverse()

        reserved_storage = 0
        for higher_price_hour in higher_price_hours:
            if consumption[higher_price_hour] == 0:
                continue
            required_energy = consumption[higher_price_hour]

            # correct reserved_storage with potential production
            # start with latest hour
            for hour in list(range(higher_price_hour))[::-1]:
                if production[hour] == 0:
                    continue
                if production[hour] >= required_energy:
                    production[hour] -= required_energy
                    required_energy = 0
                    break
                else:
                    required_energy -= production[hour]
                    production[hour] = 0
            # add_remaining required_energy to reserved_storage
            reserved_storage += required_energy

        self.calculation_output.reserved_energy = reserved_storage

        if len(higher_price_hours) > 0:
            # This message is somehow confusing, because we are working with an
            # hour offset "the next 2 hours", but people may read "2 o'clock".
            logger.debug("[Rule] Reserved Energy will be used in the next hours: %s",
                         higher_price_hours[::-1])
            logger.debug(
                "[Rule] Reserved Energy: %0.1f Wh. Usable in Battery: %0.1f Wh",
                reserved_storage,
                calc_input.stored_usable_energy
            )
        else:
            logger.debug("[Rule] No reserved energy required, because no "
                         "'high price' hours in evaluation window.")


        if calc_input.stored_usable_energy > reserved_storage:
            # allow discharging
            logger.debug(
                "[Rule] Discharge allowed. Stored usable energy %0.1f Wh >"
                " Reserved energy %0.1f Wh",
                calc_input.stored_usable_energy,
                reserved_storage
            )
            return True

        # forbid discharging
        logger.debug(
            "[Rule] Discharge forbidden. Stored usable energy %0.1f Wh <= Reserved energy %0.1f Wh",
            calc_input.stored_usable_energy,
            reserved_storage
        )

        return False

 # %%
    def __get_required_recharge_energy(self, calc_input: CalculationInput ,
                                              net_consumption: list, prices: dict) -> float:
        """ Calculate the required energy to shift toward high price hours.

            If a recharge price window is detected, the energy required to
            recharge the battery to the next high price hours is calculated.

            return: float (Energy in Wh)
         """
        current_price = prices[0]
        max_hour = len(net_consumption)
        consumption = np.array(net_consumption)
        consumption[consumption < 0] = 0

        production = -np.array(net_consumption)
        production[production < 0] = 0
        min_price_difference = self.calculation_parameters.min_price_difference
        min_dynamic_price_difference = self.__calculate_min_dynamic_price_difference(
            current_price)

        # evaluation period until price is first time lower then current price
        for h in range(1, max_hour):
            future_price = prices[h]
            found_lower_price = False
            # Soften the price difference to avoid too early charging
            if self.soften_price_difference_on_charging:
                modified_price = current_price-min_price_difference / \
                    self.soften_price_difference_on_charging_factor
                found_lower_price = future_price <= modified_price
            else:
                found_lower_price = future_price <= current_price

            if found_lower_price:
                max_hour = h
                break

        # get high price hours
        high_price_hours = []
        for h in range(max_hour):
            future_price = prices[h]
            if future_price > current_price+min_dynamic_price_difference:
                high_price_hours.append(h)

        # start with nearest hour
        high_price_hours.sort()
        required_energy = 0.0
        for high_price_hour in high_price_hours:
            energy_to_shift = consumption[high_price_hour]

            # correct energy to shift with potential production
            # start with nearest hour
            for hour in range(1, high_price_hour):
                if production[hour] == 0:
                    continue
                if production[hour] >= energy_to_shift:
                    production[hour] -= energy_to_shift
                    energy_to_shift = 0
                else:
                    energy_to_shift -= production[hour]
                    production[hour] = 0
            # add_remaining energy to shift to recharge amount
            required_energy += energy_to_shift

        if required_energy > 0.0:
            logger.debug("[Rule] Required Energy: %0.1f Wh is based on next 'high price' hours %s",
                         required_energy,
                         high_price_hours
                         )
            recharge_energy = required_energy-calc_input.stored_usable_energy
            logger.debug("[Rule] Stored usable Energy: %0.1f , Recharge Energy: %0.1f Wh",
                         calc_input.stored_usable_energy,
                         recharge_energy
                         )
        else:
            recharge_energy = 0.0

        free_capacity = calc_input.free_capacity

        if recharge_energy <= 0.0:
            logger.debug(
                "[Rule] No additional energy required, because stored energy is sufficient."
            )
            recharge_energy = 0.0

        if recharge_energy > free_capacity:
            recharge_energy = free_capacity
            logger.debug(
                "[Rule] Recharge limited by free capacity: %0.1f Wh", recharge_energy)

        if not self.common.is_charging_above_minimum(recharge_energy):
            recharge_energy = 0.0
        else:
            # We are adding that minimum charge energy here, that we are not stucking between limits.
            recharge_energy = recharge_energy + self.common.min_charge_energy

<<<<<<< HEAD
        self.calculation_output.required_recharge_energy = recharge_energy
=======
        # We are adding that minimum charge energy here, so that we are not stuck between limits.
        self.calculation_output.required_recharge_energy = recharge_energy + self.common.min_charge_energy
>>>>>>> fed84b91
        return recharge_energy

    def __calculate_min_dynamic_price_difference(self, price: float) -> float:
        """ Calculate the dynamic limit for the current price """
        return round(
            max(self.calculation_parameters.min_price_difference,
                self.calculation_parameters.min_price_difference_rel * abs(price)),
            self.round_price_digits
        )<|MERGE_RESOLUTION|>--- conflicted
+++ resolved
@@ -378,15 +378,10 @@
         if not self.common.is_charging_above_minimum(recharge_energy):
             recharge_energy = 0.0
         else:
-            # We are adding that minimum charge energy here, that we are not stucking between limits.
+            # We are adding that minimum charge energy here, so that we are not stuck between limits.
             recharge_energy = recharge_energy + self.common.min_charge_energy
 
-<<<<<<< HEAD
         self.calculation_output.required_recharge_energy = recharge_energy
-=======
-        # We are adding that minimum charge energy here, so that we are not stuck between limits.
-        self.calculation_output.required_recharge_energy = recharge_energy + self.common.min_charge_energy
->>>>>>> fed84b91
         return recharge_energy
 
     def __calculate_min_dynamic_price_difference(self, price: float) -> float:
