--- conflicted
+++ resolved
@@ -29,7 +29,6 @@
 
 # Configure additional tools
 [tool.uv]
-<<<<<<< HEAD
 required-version = "~=0.7.0" # Pin uv to major version for stability
 
 # Bump Version
@@ -54,7 +53,4 @@
 [[tool.bumpversion.files]]
 filename = "src/batcontrol/__pkginfo__.py"
 search = "__version__ = \"{current_version}\""
-replace = "__version__ = \"{new_version}\""
-=======
-required-version = "~=0.7.0" # Pin uv to major version for stability
->>>>>>> 20fb420a
+replace = "__version__ = \"{new_version}\""